{
	"'s', 'm', 'h', 'd', 'w' or '-1' for no expiration.": "'s', 'm', 'h', 'd', 'w' 또는 만료 없음 '-1'",
	"(Beta)": "(Beta)",
	"(e.g. `sh webui.sh --api`)": "(예: `sh webui.sh --api`)",
	"(latest)": "(latest)",
	"{{modelName}} is thinking...": "{{modelName}} 이(가) 생각중입니다....",
	"{{user}}'s Chats": "",
	"{{webUIName}} Backend Required": "{{webUIName}} 백엔드가 필요합니다.",
	"a user": "사용자",
	"About": "소개",
	"Account": "계정",
	"Accurate information": "",
	"Add a model": "모델 추가",
	"Add a model tag name": "모델 태그명 추가",
	"Add a short description about what this modelfile does": "이 모델파일이 하는 일에 대한 간단한 설명 추가",
	"Add a short title for this prompt": "이 프롬프트에 대한 간단한 제목 추가",
	"Add a tag": "태그 추가",
	"Add Docs": "문서 추가",
	"Add Files": "파일 추가",
	"Add message": "메시지 추가",
	"Add Model": "",
	"Add Tags": "태그들 추가",
	"Add User": "",
	"Adjusting these settings will apply changes universally to all users.": "이 설정을 조정하면 모든 사용자에게 적용됩니다.",
	"admin": "관리자",
	"Admin Panel": "관리자 패널",
	"Admin Settings": "관리자 설정",
	"Advanced Parameters": "고급 매개변수",
	"all": "모두",
	"All Users": "모든 사용자",
	"Allow": "허용",
	"Allow Chat Deletion": "채팅 삭제 허용",
	"alphanumeric characters and hyphens": "영문자,숫자 및 하이픈",
	"Already have an account?": "이미 계정이 있으신가요?",
	"an assistant": "어시스턴트",
	"and": "그리고",
	"and create a new shared link.": "",
	"API Base URL": "API 기본 URL",
	"API Key": "API키",
	"API Key created.": "",
	"API keys": "",
	"API RPM": "API RPM",
	"Archive": "",
	"Archived Chats": "채팅 기록 아카이브",
	"are allowed - Activate this command by typing": "허용됩니다 - 이 명령을 활성화하려면 입력하세요.",
	"Are you sure?": "확실합니까?",
	"Attention to detail": "",
	"Audio": "오디오",
	"Auto-playback response": "응답 자동 재생",
	"Auto-send input after 3 sec.": "3초 후 입력 자동 전송",
	"AUTOMATIC1111 Base URL": "AUTOMATIC1111 Base URL",
	"AUTOMATIC1111 Base URL is required.": "AUTOMATIC1111 Base URL이 필요합니다.",
	"available!": "사용 가능!",
	"Back": "뒤로가기",
	"Bad Response": "",
	"before": "",
	"Being lazy": "",
	"Builder Mode": "빌더 모드",
	"Cancel": "취소",
	"Categories": "분류",
	"Change Password": "비밀번호 변경",
	"Chat": "채팅",
	"Chat History": "채팅 기록",
	"Chat History is off for this browser.": "이 브라우저에서 채팅 기록이 꺼져 있습니다.",
	"Chats": "채팅",
	"Check Again": "다시 확인",
	"Check for updates": "업데이트 확인",
	"Checking for updates...": "업데이트 확인중...",
	"Choose a model before saving...": "저장하기 전에 모델을 선택하세요...",
	"Chunk Overlap": "Chunk Overlap",
	"Chunk Params": "Chunk Params",
	"Chunk Size": "Chunk Size",
	"Click here for help.": "도움말을 보려면 여기를 클릭하세요.",
	"Click here to": "",
	"Click here to check other modelfiles.": "다른 모델파일을 확인하려면 여기를 클릭하세요.",
	"Click here to select": "선택하려면 여기를 클릭하세요.",
	"Click here to select a csv file.": "",
	"Click here to select documents.": "문서를 선택하려면 여기를 클릭하세요.",
	"click here.": "여기를 클릭하세요.",
	"Click on the user role button to change a user's role.": "사용자 역할 버튼을 클릭하여 사용자의 역할을 변경하세요.",
	"Close": "닫기",
	"Collection": "컬렉션",
	"ComfyUI": "",
	"ComfyUI Base URL": "",
	"ComfyUI Base URL is required.": "",
	"Command": "명령",
	"Confirm Password": "비밀번호 확인",
	"Connections": "연결",
	"Content": "내용",
	"Context Length": "내용 길이",
	"Continue Response": "",
	"Conversation Mode": "대화 모드",
	"Copied shared chat URL to clipboard!": "",
	"Copy": "",
	"Copy last code block": "마지막 코드 블록 복사",
	"Copy last response": "마지막 응답 복사",
	"Copy Link": "",
	"Copying to clipboard was successful!": "클립보드에 복사되었습니다!",
	"Create a concise, 3-5 word phrase as a header for the following query, strictly adhering to the 3-5 word limit and avoiding the use of the word 'title':": "다음 질문에 대한 제목으로 간결한 3-5 단어 문구를 만드되 3-5 단어 제한을 엄격히 준수하고 'title' 단어 사용을 피하세요:",
	"Create a modelfile": "모델파일 만들기",
	"Create Account": "계정 만들기",
	"Create new key": "",
	"Create new secret key": "",
	"Created at": "생성일",
	"Created At": "",
	"Current Model": "현재 모델",
	"Current Password": "현재 비밀번호",
	"Custom": "사용자 정의",
	"Customize Ollama models for a specific purpose": "특정 목적으로 Ollama 모델 사용자 정의",
	"Dark": "어두운",
	"Dashboard": "",
	"Database": "데이터베이스",
	"DD/MM/YYYY HH:mm": "DD/MM/YYYY HH:mm",
	"Default": "기본값",
	"Default (Automatic1111)": "기본값 (Automatic1111)",
	"Default (SentenceTransformers)": "",
	"Default (Web API)": "기본값 (Web API)",
	"Default model updated": "기본 모델이 업데이트되었습니다.",
	"Default Prompt Suggestions": "기본 프롬프트 제안",
	"Default User Role": "기본 사용자 역할",
	"delete": "삭제",
	"Delete": "",
	"Delete a model": "모델 삭제",
	"Delete chat": "채팅 삭제",
	"Delete Chat": "",
	"Delete Chats": "채팅들 삭제",
	"delete this link": "",
	"Delete User": "",
	"Deleted {{deleteModelTag}}": "{{deleteModelTag}} 삭제됨",
	"Deleted {{tagName}}": "",
	"Description": "설명",
	"Didn't fully follow instructions": "",
	"Disabled": "비활성화",
	"Discover a modelfile": "모델파일 검색",
	"Discover a prompt": "프롬프트 검색",
	"Discover, download, and explore custom prompts": "사용자 정의 프롬프트 검색, 다운로드 및 탐색",
	"Discover, download, and explore model presets": "모델 사전 설정 검색, 다운로드 및 탐색",
	"Display the username instead of You in the Chat": "채팅에서 'You' 대신 사용자 이름 표시",
	"Document": "문서",
	"Document Settings": "문서 설정",
	"Documents": "문서들",
	"does not make any external connections, and your data stays securely on your locally hosted server.": "어떠한 외부 연결도 하지 않으며, 데이터는 로컬에서 호스팅되는 서버에 안전하게 유지됩니다.",
	"Don't Allow": "허용 안 함",
	"Don't have an account?": "계정이 없으신가요?",
	"Don't like the style": "",
	"Download": "",
	"Download Database": "데이터베이스 다운로드",
	"Drop any files here to add to the conversation": "대화에 추가할 파일을 여기에 드롭하세요.",
	"e.g. '30s','10m'. Valid time units are 's', 'm', 'h'.": "예: '30s','10m'. 유효한 시간 단위는 's', 'm', 'h'입니다.",
	"Edit": "",
	"Edit Doc": "문서 편집",
	"Edit User": "사용자 편집",
	"Email": "이메일",
	"Embedding Model Engine": "",
	"Embedding model set to \"{{embedding_model}}\"": "",
	"Enable Chat History": "채팅 기록 활성화",
	"Enable New Sign Ups": "새 회원가입 활성화",
	"Enabled": "활성화",
	"Ensure your CSV file includes 4 columns in this order: Name, Email, Password, Role.": "",
	"Enter {{role}} message here": "여기에 {{role}} 메시지 입력",
	"Enter Chunk Overlap": "청크 오버랩 입력",
	"Enter Chunk Size": "청크 크기 입력",
	"Enter Image Size (e.g. 512x512)": "이미지 크기 입력(예: 512x512)",
	"Enter LiteLLM API Base URL (litellm_params.api_base)": "LiteLLM API 기본 URL 입력(litellm_params.api_base)",
	"Enter LiteLLM API Key (litellm_params.api_key)": "LiteLLM API 키 입력(litellm_params.api_key)",
	"Enter LiteLLM API RPM (litellm_params.rpm)": "LiteLLM API RPM 입력(litellm_params.rpm)",
	"Enter LiteLLM Model (litellm_params.model)": "LiteLLM 모델 입력(litellm_params.model)",
	"Enter Max Tokens (litellm_params.max_tokens)": "최대 토큰 수 입력(litellm_params.max_tokens)",
	"Enter model tag (e.g. {{modelTag}})": "모델 태그 입력(예: {{modelTag}})",
	"Enter Number of Steps (e.g. 50)": "단계 수 입력(예: 50)",
	"Enter Score": "",
	"Enter stop sequence": "중지 시퀀스 입력",
	"Enter Top K": "Top K 입력",
	"Enter URL (e.g. http://127.0.0.1:7860/)": "URL 입력(예: http://127.0.0.1:7860/)",
	"Enter URL (e.g. http://localhost:11434)": "",
	"Enter Your Email": "이메일 입력",
	"Enter Your Full Name": "전체 이름 입력",
	"Enter Your Password": "비밀번호 입력",
	"Enter Your Role": "",
	"Experimental": "실험적",
	"Export All Chats (All Users)": "모든 채팅 내보내기 (모든 사용자)",
	"Export Chats": "채팅 내보내기",
	"Export Documents Mapping": "문서 매핑 내보내기",
	"Export Modelfiles": "모델파일 내보내기",
	"Export Prompts": "프롬프트 내보내기",
	"Failed to create API Key.": "",
	"Failed to read clipboard contents": "클립보드 내용을 읽는 데 실패했습니다.",
	"Feel free to add specific details": "",
	"File Mode": "파일 모드",
	"File not found.": "파일을 찾을 수 없습니다.",
	"Fingerprint spoofing detected: Unable to use initials as avatar. Defaulting to default profile image.": "",
	"Fluidly stream large external response chunks": "대규모 외부 응답 청크를 유동적으로 스트리밍",
	"Focus chat input": "채팅 입력 포커스",
	"Followed instructions perfectly": "",
	"Format your variables using square brackets like this:": "이렇게 대괄호를 사용하여 변수를 형식화하세요:",
	"From (Base Model)": "출처(기본 모델)",
	"Full Screen Mode": "전체 화면 모드",
	"General": "일반",
	"General Settings": "일반 설정",
	"Generation Info": "",
	"Good Response": "",
	"has no conversations.": "",
	"Hello, {{name}}": "안녕하세요, {{name}}",
	"Hide": "숨기기",
	"Hide Additional Params": "추가 매개변수 숨기기",
	"How can I help you today?": "오늘 어떻게 도와드릴까요?",
	"Hybrid Search": "",
	"Image Generation (Experimental)": "이미지 생성(실험적)",
	"Image Generation Engine": "이미지 생성 엔진",
	"Image Settings": "이미지 설정",
	"Images": "이미지",
	"Import Chats": "채팅 가져오기",
	"Import Documents Mapping": "문서 매핑 가져오기",
	"Import Modelfiles": "모델파일 가져오기",
	"Import Prompts": "프롬프트 가져오기",
	"Include `--api` flag when running stable-diffusion-webui": "",
	"Interface": "인터페이스",
	"join our Discord for help.": "도움말을 보려면 Discord에 가입하세요.",
	"JSON": "JSON",
	"JWT Expiration": "JWT 만료",
	"JWT Token": "JWT 토큰",
	"Keep Alive": "계속 유지하기",
	"Keyboard shortcuts": "키보드 단축키",
	"Language": "언어",
	"Last Active": "",
	"Light": "밝음",
	"Listening...": "청취 중...",
	"LLMs can make mistakes. Verify important information.": "LLM은 실수를 할 수 있습니다. 중요한 정보를 확인하세요.",
	"Made by OpenWebUI Community": "OpenWebUI 커뮤니티에서 제작",
	"Make sure to enclose them with": "다음으로 묶는 것을 잊지 마세요:",
	"Manage LiteLLM Models": "LiteLLM 모델 관리",
	"Manage Models": "모델 관리",
	"Manage Ollama Models": "Ollama 모델 관리",
	"Max Tokens": "최대 토큰 수",
	"Maximum of 3 models can be downloaded simultaneously. Please try again later.": "최대 3개의 모델을 동시에 다운로드할 수 있습니다. 나중에 다시 시도하세요.",
<<<<<<< HEAD
	"Messages you send after creating your link won't be shared. Users with the URL will beable to view the shared chat.": "",
=======
>>>>>>> 5cf62139
	"Minimum Score": "",
	"Mirostat": "Mirostat",
	"Mirostat Eta": "Mirostat Eta",
	"Mirostat Tau": "Mirostat Tau",
	"MMMM DD, YYYY": "",
	"MMMM DD, YYYY HH:mm": "",
	"Model '{{modelName}}' has been successfully downloaded.": "모델 '{{modelName}}'이(가) 성공적으로 다운로드되었습니다.",
	"Model '{{modelTag}}' is already in queue for downloading.": "모델 '{{modelTag}}'이(가) 이미 다운로드 대기열에 있습니다.",
	"Model {{modelId}} not found": "모델 {{modelId}}를 찾을 수 없습니다.",
	"Model {{modelName}} already exists.": "모델 {{modelName}}이(가) 이미 존재합니다.",
	"Model filesystem path detected. Model shortname is required for update, cannot continue.": "",
	"Model Name": "모델 이름",
	"Model not selected": "모델이 선택되지 않았습니다.",
	"Model Tag Name": "모델 태그 이름",
	"Model Whitelisting": "모델 허용 목록",
	"Model(s) Whitelisted": "허용된 모델",
	"Modelfile": "모델파일",
	"Modelfile Advanced Settings": "모델파일 고급 설정",
	"Modelfile Content": "모델파일 내용",
	"Modelfiles": "모델파일",
	"Models": "모델",
	"More": "",
	"My Documents": "내 문서",
	"My Modelfiles": "내 모델파일",
	"My Prompts": "내 프롬프트",
	"Name": "이름",
	"Name Tag": "이름 태그",
	"Name your modelfile": "모델파일 이름 지정",
	"New Chat": "새 채팅",
	"New Password": "새 비밀번호",
	"No results found": "",
	"Not factually correct": "",
	"Not sure what to add?": "추가할 것이 궁금하세요?",
	"Not sure what to write? Switch to": "무엇을 쓸지 모르겠나요? 전환하세요.",
	"Note: If you set a minimum score, the search will only return documents with a score greater than or equal to the minimum score.": "",
	"Notifications": "알림",
	"Off": "끄기",
	"Okay, Let's Go!": "그렇습니다, 시작합시다!",
	"OLED Dark": "OLED 다크",
	"Ollama": "",
	"Ollama Base URL": "Ollama 기본 URL",
	"Ollama Version": "Ollama 버전",
	"On": "켜기",
	"Only": "오직",
	"Only alphanumeric characters and hyphens are allowed in the command string.": "명령어 문자열에는 영문자, 숫자 및 하이픈만 허용됩니다.",
	"Oops! Hold tight! Your files are still in the processing oven. We're cooking them up to perfection. Please be patient and we'll let you know once they're ready.": "이런! 잠시만 기다려 주세요! 파일이 아직 처리 중입니다. 완벽하게 준비하고 있습니다. 잠시만 기다려주시면 준비가 되면 알려드리겠습니다.",
	"Oops! Looks like the URL is invalid. Please double-check and try again.": "이런! URL이 잘못된 것 같습니다. 다시 한번 확인하고 다시 시도해주세요.",
	"Oops! You're using an unsupported method (frontend only). Please serve the WebUI from the backend.": "이런! 지원되지 않는 방식(프론트엔드 전용)을 사용하고 계십니다. 백엔드에서 WebUI를 제공해주세요.",
	"Open": "열기",
	"Open AI": "Open AI",
	"Open AI (Dall-E)": "OpenAI (Dall-E)",
	"Open new chat": "새 채팅 열기",
	"OpenAI": "",
	"OpenAI API": "OpenAI API",
	"OpenAI API Config": "",
	"OpenAI API Key is required.": "OpenAI API 키가 필요합니다.",
	"OpenAI URL/Key required.": "",
	"or": "또는",
	"Other": "",
	"Overview": "",
	"Parameters": "매개변수",
	"Password": "비밀번호",
	"PDF document (.pdf)": "",
	"PDF Extract Images (OCR)": "PDF에서 이미지 추출 (OCR)",
	"pending": "보류 중",
	"Permission denied when accessing microphone: {{error}}": "마이크 액세스가 거부되었습니다: {{error}}",
	"Plain text (.txt)": "",
	"Playground": "놀이터",
	"Positive attitude": "",
	"Profile Image": "",
	"Prompt (e.g. Tell me a fun fact about the Roman Empire)": "",
	"Prompt Content": "프롬프트 내용",
	"Prompt suggestions": "프롬프트 제안",
	"Prompts": "프롬프트",
	"Pull \"{{searchValue}}\" from Ollama.com": "",
	"Pull a model from Ollama.com": "Ollama.com에서 모델 가져오기",
	"Pull Progress": "가져오기 진행 상황",
	"Query Params": "쿼리 매개변수",
	"RAG Template": "RAG 템플릿",
	"Raw Format": "Raw 형식",
	"Read Aloud": "",
	"Record voice": "음성 녹음",
	"Redirecting you to OpenWebUI Community": "OpenWebUI 커뮤니티로 리디렉션하는 중",
	"Refused when it shouldn't have": "",
	"Regenerate": "",
	"Release Notes": "릴리스 노트",
	"Remove": "",
	"Remove Model": "",
	"Rename": "",
	"Repeat Last N": "마지막 N 반복",
	"Repeat Penalty": "반복 패널티",
	"Request Mode": "요청 모드",
	"Reranking model disabled": "",
	"Reranking model set to \"{{reranking_model}}\"": "",
	"Reset Vector Storage": "벡터 스토리지 초기화",
	"Response AutoCopy to Clipboard": "응답 자동 클립보드 복사",
	"Role": "역할",
	"Rosé Pine": "로제 파인",
	"Rosé Pine Dawn": "로제 파인 던",
	"Save": "저장",
	"Save & Create": "저장 및 생성",
	"Save & Submit": "저장 및 제출",
	"Save & Update": "저장 및 업데이트",
	"Saving chat logs directly to your browser's storage is no longer supported. Please take a moment to download and delete your chat logs by clicking the button below. Don't worry, you can easily re-import your chat logs to the backend through": "브라우저의 저장소에 채팅 로그를 직접 저장하는 것은 더 이상 지원되지 않습니다. 아래 버튼을 클릭하여 채팅 로그를 다운로드하고 삭제하세요. 걱정 마세요. 백엔드를 통해 채팅 로그를 쉽게 다시 가져올 수 있습니다.",
	"Scan": "스캔",
	"Scan complete!": "스캔 완료!",
	"Scan for documents from {{path}}": "{{path}}에서 문서 스캔",
	"Search": "검색",
	"Search a model": "",
	"Search Documents": "문서 검색",
	"Search Prompts": "프롬프트 검색",
	"See readme.md for instructions": "설명은 readme.md를 참조하세요.",
	"See what's new": "새로운 기능 보기",
	"Seed": "시드",
	"Select a mode": "모드 선택",
	"Select a model": "모델 선택",
	"Select an Ollama instance": "Ollama 인스턴스 선택",
	"Send a Message": "메시지 보내기",
	"Send message": "메시지 보내기",
	"Server connection verified": "서버 연결 확인됨",
	"Set as default": "기본값으로 설정",
	"Set Default Model": "기본 모델 설정",
	"Set Image Size": "이미지 크기 설정",
	"Set Steps": "단계 설정",
	"Set Title Auto-Generation Model": "제목 자동 생성 모델 설정",
	"Set Voice": "음성 설정",
	"Settings": "설정",
	"Settings saved successfully!": "설정이 성공적으로 저장되었습니다!",
	"Share": "",
	"Share Chat": "",
	"Share to OpenWebUI Community": "OpenWebUI 커뮤니티에 공유",
	"short-summary": "간단한 요약",
	"Show": "보이기",
	"Show Additional Params": "추가 매개변수 보기",
	"Show shortcuts": "단축키 보기",
	"Showcased creativity": "",
	"sidebar": "사이드바",
	"Sign in": "로그인",
	"Sign Out": "로그아웃",
	"Sign up": "가입",
	"Signing in": "",
	"Speech recognition error: {{error}}": "음성 인식 오류: {{error}}",
	"Speech-to-Text Engine": "음성-텍스트 엔진",
	"SpeechRecognition API is not supported in this browser.": "이 브라우저에서는 SpeechRecognition API를 지원하지 않습니다.",
	"Stop Sequence": "중지 시퀀스",
	"STT Settings": "STT 설정",
	"Submit": "제출",
	"Subtitle (e.g. about the Roman Empire)": "",
	"Success": "성공",
	"Successfully updated.": "성공적으로 업데이트되었습니다.",
	"Sync All": "모두 동기화",
	"System": "시스템",
	"System Prompt": "시스템 프롬프트",
	"Tags": "Tags",
	"Tell us more:": "",
	"Temperature": "Temperature",
	"Template": "Template",
	"Text Completion": "텍스트 완성",
	"Text-to-Speech Engine": "텍스트-음성 엔진",
	"Tfs Z": "Tfs Z",
	"Thanks for your feedback!": "",
	"The score should be a value between 0.0 (0%) and 1.0 (100%).": "",
	"Theme": "테마",
	"This ensures that your valuable conversations are securely saved to your backend database. Thank you!": "이렇게 하면 소중한 대화 내용이 백엔드 데이터베이스에 안전하게 저장됩니다. 감사합니다!",
	"This setting does not sync across browsers or devices.": "이 설정은 브라우저 또는 장치 간에 동기화되지 않습니다.",
	"Thorough explanation": "",
	"Tip: Update multiple variable slots consecutively by pressing the tab key in the chat input after each replacement.": "팁: 각 대체 후 채팅 입력에서 탭 키를 눌러 여러 개의 변수 슬롯을 연속적으로 업데이트하세요.",
	"Title": "제목",
	"Title (e.g. Tell me a fun fact)": "",
	"Title Auto-Generation": "제목 자동 생성",
	"Title Generation Prompt": "제목 생성 프롬프트",
	"to": "~까지",
	"To access the available model names for downloading,": "다운로드 가능한 모델명을 확인하려면,",
	"To access the GGUF models available for downloading,": "다운로드 가능한 GGUF 모델을 확인하려면,",
	"to chat input.": "채팅 입력으로.",
	"Toggle settings": "설정 전환",
	"Toggle sidebar": "사이드바 전환",
	"Top K": "Top K",
	"Top P": "Top P",
	"Trouble accessing Ollama?": "Ollama에 접근하는 데 문제가 있나요?",
	"TTS Settings": "TTS 설정",
	"Type Hugging Face Resolve (Download) URL": "Hugging Face Resolve (다운로드) URL 입력",
	"Uh-oh! There was an issue connecting to {{provider}}.": "앗! {{provider}}에 연결하는 데 문제가 있었습니다.",
	"Unknown File Type '{{file_type}}', but accepting and treating as plain text": "알 수 없는 파일 유형 '{{file_type}}', 하지만 일반 텍스트로 허용하고 처리합니다.",
	"Update and Copy Link": "",
	"Update Embedding Model": "",
	"Update embedding model (e.g. {{model}})": "",
	"Update password": "비밀번호 업데이트",
	"Update Reranking Model": "",
	"Update reranking model (e.g. {{model}})": "",
	"Upload a GGUF model": "GGUF 모델 업로드",
	"Upload files": "파일 업로드",
	"Upload Progress": "업로드 진행 상황",
	"URL Mode": "URL 모드",
	"Use '#' in the prompt input to load and select your documents.": "프롬프트 입력에서 '#'를 사용하여 문서를 로드하고 선택하세요.",
	"Use Gravatar": "Gravatar 사용",
	"Use Initials": "",
	"user": "사용자",
	"User Permissions": "사용자 권한",
	"Users": "사용자",
	"Utilize": "활용",
	"Valid time units:": "유효한 시간 단위:",
	"variable": "변수",
	"variable to have them replaced with clipboard content.": "변수를 사용하여 클립보드 내용으로 바꾸세요.",
	"Version": "버전",
	"Warning: If you update or change your embedding model, you will need to re-import all documents.": "",
	"Web": "웹",
	"Webhook URL": "",
	"WebUI Add-ons": "WebUI 애드온",
	"WebUI Settings": "WebUI 설정",
	"WebUI will make requests to": "WebUI가 요청할 대상:",
	"What’s New in": "",
	"When history is turned off, new chats on this browser won't appear in your history on any of your devices.": "기록 기능이 꺼져 있으면 이 브라우저의 새 채팅이 다른 장치의 채팅 기록에 나타나지 않습니다.",
	"Whisper (Local)": "위스퍼 (Local)",
	"Write a prompt suggestion (e.g. Who are you?)": "프롬프트 제안 작성 (예: 당신은 누구인가요?)",
	"Write a summary in 50 words that summarizes [topic or keyword].": "[주제 또는 키워드]에 대한 50단어 요약문 작성.",
	"You": "당신",
	"You have no archived conversations.": "",
	"You have shared this chat": "",
	"You're a helpful assistant.": "당신은 유용한 어시스턴트입니다.",
	"You're now logged in.": "로그인되었습니다.",
	"Youtube": ""
}<|MERGE_RESOLUTION|>--- conflicted
+++ resolved
@@ -233,10 +233,7 @@
 	"Manage Ollama Models": "Ollama 모델 관리",
 	"Max Tokens": "최대 토큰 수",
 	"Maximum of 3 models can be downloaded simultaneously. Please try again later.": "최대 3개의 모델을 동시에 다운로드할 수 있습니다. 나중에 다시 시도하세요.",
-<<<<<<< HEAD
 	"Messages you send after creating your link won't be shared. Users with the URL will beable to view the shared chat.": "",
-=======
->>>>>>> 5cf62139
 	"Minimum Score": "",
 	"Mirostat": "Mirostat",
 	"Mirostat Eta": "Mirostat Eta",
